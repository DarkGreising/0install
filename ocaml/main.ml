(* Copyright (C) 2013, Thomas Leonard
 * See the README file for details, or visit http://0install.net.
 *)

(** The main executable *)

open Support.Common

let main (system:system) : unit =
  let argv = Array.to_list (system#argv ()) in
  let config = Zeroinstall.Config.get_default_config system (List.hd argv) in
  match List.tl argv with
  | "_complete" :: args -> Completion.handle_complete config args
  | "runenv" :: runenv_args -> Zeroinstall.Exec.runenv system runenv_args
  | raw_args ->
<<<<<<< HEAD
      try
        let options =
          try Cli.parse_args config raw_args
          with Safe_exception _ as ex ->
            reraise_with_context ex "... processing command line: %s" (String.concat " " argv)
        in
        try
          match options.args with
          | ["api"] -> Api.handle options
          | ("run" :: run_args) -> handle_run options run_args
          | ("select" :: args) -> Select.handle options args
          | ("show" :: args) -> Show.handle options args
          | _ -> raise Fallback_to_Python
        with Support.Argparse.Usage_error -> Cli.show_usage_error options
      with Fallback_to_Python ->
        log_info "Can't handle this case; switching to Python version...";
        fallback_to_python config (List.tl argv)
=======
      try Cli.handle config raw_args
      with
      | Safe_exception _ as ex -> reraise_with_context ex "... processing command line: %s" (String.concat " " argv)
>>>>>>> b575221d

let start system =
  Support.Utils.handle_exceptions main system

let start_if_not_windows system =
  if Sys.os_type <> "Win32" then (
    start system;
    exit 0
  )<|MERGE_RESOLUTION|>--- conflicted
+++ resolved
@@ -13,29 +13,9 @@
   | "_complete" :: args -> Completion.handle_complete config args
   | "runenv" :: runenv_args -> Zeroinstall.Exec.runenv system runenv_args
   | raw_args ->
-<<<<<<< HEAD
-      try
-        let options =
-          try Cli.parse_args config raw_args
-          with Safe_exception _ as ex ->
-            reraise_with_context ex "... processing command line: %s" (String.concat " " argv)
-        in
-        try
-          match options.args with
-          | ["api"] -> Api.handle options
-          | ("run" :: run_args) -> handle_run options run_args
-          | ("select" :: args) -> Select.handle options args
-          | ("show" :: args) -> Show.handle options args
-          | _ -> raise Fallback_to_Python
-        with Support.Argparse.Usage_error -> Cli.show_usage_error options
-      with Fallback_to_Python ->
-        log_info "Can't handle this case; switching to Python version...";
-        fallback_to_python config (List.tl argv)
-=======
       try Cli.handle config raw_args
       with
       | Safe_exception _ as ex -> reraise_with_context ex "... processing command line: %s" (String.concat " " argv)
->>>>>>> b575221d
 
 let start system =
   Support.Utils.handle_exceptions main system
