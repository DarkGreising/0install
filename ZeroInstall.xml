<?xml version="1.0" ?>
<interface xmlns="http://zero-install.sourceforge.net/2004/injector/interface"
           xmlns:compile="http://zero-install.sourceforge.net/2006/namespaces/0compile">
  <name>0install</name>
  <summary>decentralised installation system</summary>
  <description>
Zero Install is a decentralised cross-platform software installation
system available under the LGPL. It allows software developers to publish
programs directly from their own web-sites, while supporting features familiar
from centralised distribution repositories such as shared libraries, automatic
updates and digital signatures. It is intended to complement, rather than
replace, the operating system's package management. 0install packages never
interfere with those provided by the distribution.
</description>

  <homepage>http://0install.net/</homepage>

  <icon href="http://0install.net/feed_icons/ZeroInstall.png" type="image/png"/>

  <feed-for interface="http://0install.net/2007/interfaces/ZeroInstall.xml"/>
  <category>System</category>

  <release:management xmlns:release="http://zero-install.sourceforge.net/2007/namespaces/0release">
    <!-- Update the copy of the version number -->
    <release:action phase="commit-release">sed -i &quot;s/^version = '.*'$/version = '$RELEASE_VERSION'/&quot; zeroinstall/__init__.py</release:action>
    <release:action phase="commit-release">sed -i &quot;s/^version = '.*'$/version = '$RELEASE_VERSION'/&quot; zeroinstall/0launch-gui/gui.py</release:action>
    <release:action phase="generate-archive">rm .gitignore; make translations</release:action>
  </release:management>

  <group license="OSI Approved :: GNU Lesser General Public License (LGPL)" arch='*-src'>
    <command name='compile'>
      <runner interface='http://repo.roscidus.com/devel/make'>
	<arg>-f</arg>
	<arg>${SRCDIR}/Makefile</arg>
	<arg>SRCDIR=${SRCDIR}</arg>
	<arg>BUILDDIR=${BUILDDIR}</arg>
	<arg>DISTDIR=${DISTDIR}</arg>
      </runner>

      <compile:implementation main="0launch" arch='*-*'>
	<command name="run" path="0launch">
	  <runner interface="http://repo.roscidus.com/python/python"/>
	</command>

	<command name="0install" path="0install.ml">
	  <runner interface="http://repo.roscidus.com/ocaml/ocaml-runtime">
	    <version not-before='4.0' before='4.1'/>
	  </runner>
	</command>

	<requires interface="http://repo.roscidus.com/security/gnupg">
	  <executable-in-var name="ZEROINSTALL_GPG"/>
	</requires>

	<requires interface="http://repo.roscidus.com/python/python" version="2.6..!3 | 3.2.2.."/>

	<requires interface="http://repo.roscidus.com/python/python-gobject" os="POSIX"/>

	<requires interface="http://0install.net/2013/interfaces/0install-windows-support.xml" os="Windows">
	  <environment insert="runenv.exe" mode="replace" name="ZEROINSTALL_RUNENV"/>
	  <environment insert="" name="CAML_LD_LIBRARY_PATH"/>
	</requires>
      </compile:implementation>
    </command>

    <command name="test" path="tests/testall.py">
      <runner interface="http://repo.roscidus.com/python/python">
	<arg>-tt</arg>
      </runner>
    </command>

<<<<<<< HEAD
    <requires interface="http://repo.roscidus.com/security/gnupg">
      <executable-in-var name="ZEROINSTALL_GPG"/>
    </requires>

    <restricts interface="http://repo.roscidus.com/python/python" version="2.6..!3 | 3.2.2.."/>

    <requires interface="http://repo.roscidus.com/python/python-gobject" os="POSIX"/>

    <requires interface="http://0install.net/2012/interfaces/0install-runenv-cli.xml" os="Windows">
      <environment insert="runenv.cli.template" mode="replace" name="ZEROINSTALL_CLI_TEMPLATE"/>
      <version not-before="2.0.2"/>
    </requires>

    <implementation id="." version="2.3.2-post"/>
=======
    <implementation id="." version="2.3-post"/>
>>>>>>> 6acd28df
  </group>
</interface><|MERGE_RESOLUTION|>--- conflicted
+++ resolved
@@ -69,23 +69,6 @@
       </runner>
     </command>
 
-<<<<<<< HEAD
-    <requires interface="http://repo.roscidus.com/security/gnupg">
-      <executable-in-var name="ZEROINSTALL_GPG"/>
-    </requires>
-
-    <restricts interface="http://repo.roscidus.com/python/python" version="2.6..!3 | 3.2.2.."/>
-
-    <requires interface="http://repo.roscidus.com/python/python-gobject" os="POSIX"/>
-
-    <requires interface="http://0install.net/2012/interfaces/0install-runenv-cli.xml" os="Windows">
-      <environment insert="runenv.cli.template" mode="replace" name="ZEROINSTALL_CLI_TEMPLATE"/>
-      <version not-before="2.0.2"/>
-    </requires>
-
     <implementation id="." version="2.3.2-post"/>
-=======
-    <implementation id="." version="2.3-post"/>
->>>>>>> 6acd28df
   </group>
 </interface>