"""In-memory representation of interfaces and other data structures.

The objects in this module are used to build a representation of an XML interface
file in memory.

@see: L{reader} constructs these data-structures
@see: U{http://0install.net/interface-spec.html} description of the domain model

@var defaults: Default values for the 'default' attribute for <environment> bindings of
well-known variables.
"""

# Copyright (C) 2009, Thomas Leonard
# See the README file for details, or visit http://0install.net.

from zeroinstall import _
import os, re
from logging import info, debug, warn
from zeroinstall import SafeException, version
from zeroinstall.injector.namespaces import XMLNS_IFACE

# Element names for bindings in feed files
binding_names = frozenset(['environment', 'overlay'])

network_offline = 'off-line'
network_minimal = 'minimal'
network_full = 'full'
network_levels = (network_offline, network_minimal, network_full)

stability_levels = {}	# Name -> Stability

defaults = {
	'PATH': '/bin:/usr/bin',
	'XDG_CONFIG_DIRS': '/etc/xdg',
	'XDG_DATA_DIRS': '/usr/local/share:/usr/share',
}

class InvalidInterface(SafeException):
	"""Raised when parsing an invalid feed."""
	def __init__(self, message, ex = None):
		if ex:
			message += "\n\n(exact error: %s)" % ex
		SafeException.__init__(self, message)

def _split_arch(arch):
	"""Split an arch into an (os, machine) tuple. Either or both parts may be None."""
	if not arch:
		return None, None
	elif '-' not in arch:
		raise SafeException(_("Malformed arch '%s'") % arch)
	else:
		osys, machine = arch.split('-', 1)
		if osys == '*': osys = None
		if machine == '*': machine = None
		return osys, machine

def _join_arch(osys, machine):
	if osys == machine == None: return None
	return "%s-%s" % (osys or '*', machine or '*')
	
class Stability(object):
	"""A stability rating. Each implementation has an upstream stability rating and,
	optionally, a user-set rating."""
	__slots__ = ['level', 'name', 'description']
	def __init__(self, level, name, description):
		self.level = level
		self.name = name
		self.description = description
		assert name not in stability_levels
		stability_levels[name] = self
	
	def __cmp__(self, other):
		return cmp(self.level, other.level)
	
	def __str__(self):
		return self.name

	def __repr__(self):
		return _("<Stability: %s>") % self.description

def process_binding(e):
	"""Internal"""
	if e.name == 'environment':
		mode = {
			None: EnvironmentBinding.PREPEND,
			'prepend': EnvironmentBinding.PREPEND,
			'append': EnvironmentBinding.APPEND,
			'replace': EnvironmentBinding.REPLACE,
		}[e.getAttribute('mode')]
			
		binding = EnvironmentBinding(e.getAttribute('name'),
					     insert = e.getAttribute('insert'),
					     default = e.getAttribute('default'),
					     mode = mode)
		if not binding.name: raise InvalidInterface(_("Missing 'name' in binding"))
		if binding.insert is None: raise InvalidInterface(_("Missing 'insert' in binding"))
		return binding
	elif e.name == 'overlay':
		return OverlayBinding(e.getAttribute('src'), e.getAttribute('mount-point'))
	else:
		raise Exception(_("Unknown binding type '%s'") % e.name)

def process_depends(item):
	"""Internal"""
	# Note: also called from selections
	dep_iface = item.getAttribute('interface')
	if not dep_iface:
		raise InvalidInterface(_("Missing 'interface' on <requires>"))
	dependency = InterfaceDependency(dep_iface, metadata = item.attrs)

	for e in item.childNodes:
		if e.uri != XMLNS_IFACE: continue
		if e.name in binding_names:
			dependency.bindings.append(process_binding(e))
		elif e.name == 'version':
			dependency.restrictions.append(
				VersionRangeRestriction(not_before = parse_version(e.getAttribute('not-before')),
						        before = parse_version(e.getAttribute('before'))))
	return dependency

def N_(message): return message

insecure = Stability(0, N_('insecure'), _('This is a security risk'))
buggy = Stability(5, N_('buggy'), _('Known to have serious bugs'))
developer = Stability(10, N_('developer'), _('Work-in-progress - bugs likely'))
testing = Stability(20, N_('testing'), _('Stability unknown - please test!'))
stable = Stability(30, N_('stable'), _('Tested - no serious problems found'))
packaged = Stability(35, N_('packaged'), _('Supplied by the local package manager'))
preferred = Stability(40, N_('preferred'), _('Best of all - must be set manually'))

del N_

class Restriction(object):
	"""A Restriction limits the allowed implementations of an Interface."""
	__slots__ = []

	def meets_restriction(self, impl):
		"""Called by the L{Solver} to check whether a particular implementation is acceptable.
		@return: False if this implementation is not a possibility
		@rtype: bool
		"""
		raise NotImplementedError(_("Abstract"))
	
class VersionRestriction(Restriction):
	"""Only select implementations with a particular version number.
	@since: 0.40"""

	def __init__(self, version):
		"""@param version: the required version number
		@see: L{parse_version}; use this to pre-process the version number
		"""
		self.version = version

	def meets_restriction(self, impl):
		return impl.version == self.version

	def __str__(self):
		return _("(restriction: version = %s)") % format_version(self.version)

class VersionRangeRestriction(Restriction):
	"""Only versions within the given range are acceptable"""
	__slots__ = ['before', 'not_before']

	def __init__(self, before, not_before):
		"""@param before: chosen versions must be earlier than this
		@param not_before: versions must be at least this high
		@see: L{parse_version}; use this to pre-process the versions
		"""
		self.before = before
		self.not_before = not_before
	
	def meets_restriction(self, impl):
		if self.not_before and impl.version < self.not_before:
			return False
		if self.before and impl.version >= self.before:
			return False
		return True
	
	def __str__(self):
		if self.not_before is not None or self.before is not None:
			range = ''
			if self.not_before is not None:
				range += format_version(self.not_before) + ' <= '
			range += 'version'
			if self.before is not None:
				range += ' < ' + format_version(self.before)
		else:
			range = 'none'
		return _("(restriction: %s)") % range

class Binding(object):
	"""Information about how the choice of a Dependency is made known
	to the application being run."""

class EnvironmentBinding(Binding):
	"""Indicate the chosen implementation using an environment variable."""
	__slots__ = ['name', 'insert', 'default', 'mode']

	PREPEND = 'prepend'
	APPEND = 'append'
	REPLACE = 'replace'

	def __init__(self, name, insert, default = None, mode = PREPEND):
		"""mode argument added in version 0.28"""
		self.name = name
		self.insert = insert
		self.default = default
		self.mode = mode
	
	def __str__(self):
		return _("<environ %(name)s %(mode)s %(insert)s>") % {'name': self.name,'mode':  self.mode, 'insert': self.insert}

	__repr__ = __str__
	
	def get_value(self, path, old_value):
		"""Calculate the new value of the environment variable after applying this binding.
		@param path: the path to the selected implementation
		@param old_value: the current value of the environment variable
		@return: the new value for the environment variable"""
		extra = os.path.join(path, self.insert)

		if self.mode == EnvironmentBinding.REPLACE:
			return extra

		if old_value is None:
			old_value = self.default or defaults.get(self.name, None)
		if old_value is None:
			return extra
		if os.name == "nt": envVarSeparator = ';'
		else: envVarSeparator = ':'
		if self.mode == EnvironmentBinding.PREPEND:
			return extra + envVarSeparator + old_value
		else:
			return old_value + envVarSeparator + extra

	def _toxml(self, doc):
		"""Create a DOM element for this binding.
		@param doc: document to use to create the element
		@return: the new element
		"""
		env_elem = doc.createElementNS(XMLNS_IFACE, 'environment')
		env_elem.setAttributeNS(None, 'name', self.name)
		env_elem.setAttributeNS(None, 'insert', self.insert)
		if self.default:
			env_elem.setAttributeNS(None, 'default', self.default)
		return env_elem

class OverlayBinding(Binding):
	"""Make the chosen implementation available by overlaying it onto another part of the file-system.
	This is to support legacy programs which use hard-coded paths."""
	__slots__ = ['src', 'mount_point']

	def __init__(self, src, mount_point):
		self.src = src
		self.mount_point = mount_point

	def __str__(self):
		return _("<overlay %(src)s on %(mount_point)s>") % {'src': self.src or '.', 'mount_point': self.mount_point or '/'}

	__repr__ = __str__

	def _toxml(self, doc):
		"""Create a DOM element for this binding.
		@param doc: document to use to create the element
		@return: the new element
		"""
		env_elem = doc.createElementNS(XMLNS_IFACE, 'overlay')
		if self.src is not None:
			env_elem.setAttributeNS(None, 'src', self.src)
		if self.mount_point is not None:
			env_elem.setAttributeNS(None, 'mount-point', self.mount_point)
		return env_elem

class Feed(object):
	"""An interface's feeds are other interfaces whose implementations can also be
	used as implementations of this interface."""
	__slots__ = ['uri', 'os', 'machine', 'user_override', 'langs']
	def __init__(self, uri, arch, user_override, langs = None):
		self.uri = uri
		# This indicates whether the feed comes from the user's overrides
		# file. If true, writer.py will write it when saving.
		self.user_override = user_override
		self.os, self.machine = _split_arch(arch)
		self.langs = langs
	
	def __str__(self):
		return "<Feed from %s>" % self.uri
	__repr__ = __str__

	arch = property(lambda self: _join_arch(self.os, self.machine))

class Dependency(object):
	"""A Dependency indicates that an Implementation requires some additional
	code to function. This is an abstract base class.
	@ivar metadata: any extra attributes from the XML element
	@type metadata: {str: str}
	"""
	__slots__ = ['metadata']

	def __init__(self, metadata):
		if metadata is None:
			metadata = {}
		else:
			assert not isinstance(metadata, basestring)	# Use InterfaceDependency instead!
		self.metadata = metadata

class InterfaceDependency(Dependency):
	"""A Dependency on a Zero Install interface.
	@ivar interface: the interface required by this dependency
	@type interface: str
	@ivar restrictions: a list of constraints on acceptable implementations
	@type restrictions: [L{Restriction}]
	@ivar bindings: how to make the choice of implementation known
	@type bindings: [L{Binding}]
	@since: 0.28
	"""
	__slots__ = ['interface', 'restrictions', 'bindings', 'metadata']

	def __init__(self, interface, restrictions = None, metadata = None):
		Dependency.__init__(self, metadata)
		assert isinstance(interface, (str, unicode))
		assert interface
		self.interface = interface
		if restrictions is None:
			self.restrictions = []
		else:
			self.restrictions = restrictions
		self.bindings = []
	
	def __str__(self):
		return _("<Dependency on %(interface)s; bindings: %(bindings)s%(restrictions)s>") % {'interface': self.interface, 'bindings': self.bindings, 'restrictions': self.restrictions}

class RetrievalMethod(object):
	"""A RetrievalMethod provides a way to fetch an implementation."""
	__slots__ = []

class DownloadSource(RetrievalMethod):
	"""A DownloadSource provides a way to fetch an implementation."""
	__slots__ = ['implementation', 'url', 'size', 'extract', 'start_offset', 'type']

	def __init__(self, implementation, url, size, extract, start_offset = 0, type = None):
		self.implementation = implementation
		self.url = url
		self.size = size
		self.extract = extract
		self.start_offset = start_offset
		self.type = type		# MIME type - see unpack.py

class Recipe(RetrievalMethod):
	"""Get an implementation by following a series of steps.
	@ivar size: the combined download sizes from all the steps
	@type size: int
	@ivar steps: the sequence of steps which must be performed
	@type steps: [L{RetrievalMethod}]"""
	__slots__ = ['steps']

	def __init__(self):
		self.steps = []
	
	size = property(lambda self: sum([x.size for x in self.steps]))

class Implementation(object):
	"""An Implementation is a package which implements an Interface.
	@ivar download_sources: list of methods of getting this implementation
	@type download_sources: [L{RetrievalMethod}]
	@ivar feed: the feed owning this implementation (since 0.32)
	@type feed: [L{ZeroInstallFeed}]
	@ivar bindings: how to tell this component where it itself is located (since 0.31)
	@type bindings: [Binding]
	@ivar upstream_stability: the stability reported by the packager
	@type upstream_stability: [insecure | buggy | developer | testing | stable | packaged]
	@ivar user_stability: the stability as set by the user
	@type upstream_stability: [insecure | buggy | developer | testing | stable | packaged | preferred]
	@ivar langs: natural languages supported by this package
	@ivar requires: interfaces this package depends on
	@ivar main: the default file to execute when running as a program
	@ivar metadata: extra metadata from the feed
	@type metadata: {"[URI ]localName": str}
	@ivar id: a unique identifier for this Implementation
	@ivar version: a parsed version number
	@ivar released: release date
	@ivar local_path: the directory containing this local implementation, or None if it isn't local (id isn't a path)
	@type local_path: str | None
	"""

	# Note: user_stability shouldn't really be here

	__slots__ = ['upstream_stability', 'user_stability', 'langs',
		     'requires', 'main', 'metadata', 'download_sources',
		     'id', 'feed', 'version', 'released', 'bindings', 'machine']

	def __init__(self, feed, id):
		assert id
		self.feed = feed
		self.id = id
		self.main = None
		self.user_stability = None
		self.upstream_stability = None
		self.metadata = {}	# [URI + " "] + localName -> value
		self.requires = []
		self.version = None
		self.released = None
		self.download_sources = []
		self.langs = None
		self.machine = None
		self.bindings = []

	def get_stability(self):
		return self.user_stability or self.upstream_stability or testing
	
	def __str__(self):
		return self.id

	def __repr__(self):
		return "v%s (%s)" % (self.get_version(), self.id)

	def __cmp__(self, other):
		"""Newer versions come first"""
		return cmp(other.version, self.version)

	def get_version(self):
		"""Return the version as a string.
		@see: L{format_version}
		"""
		return format_version(self.version)

	arch = property(lambda self: _join_arch(self.os, self.machine))

	os = None

	local_path = None

class DistributionImplementation(Implementation):
	"""An implementation provided by the distribution. Information such as the version
	comes from the package manager.
	@since: 0.28"""
	__slots__ = ['installed']

	def __init__(self, feed, id):
		assert id.startswith('package:')
		Implementation.__init__(self, feed, id)
		self.installed = True
	
class ZeroInstallImplementation(Implementation):
	"""An implementation where all the information comes from Zero Install.
	@ivar digests: a list of "algorith=value" strings (since 0.45)
	@type digests: [str]
	@since: 0.28"""
	__slots__ = ['os', 'size', 'digests', 'local_path']

	def __init__(self, feed, id, local_path):
		"""id can be a local path (string starting with /) or a manifest hash (eg "sha1=XXX")"""
		assert not id.startswith('package:'), id
		Implementation.__init__(self, feed, id)
		self.size = None
		self.os = None
		self.digests = []
		self.local_path = local_path

	# Deprecated
	dependencies = property(lambda self: dict([(x.interface, x) for x in self.requires
						   if isinstance(x, InterfaceDependency)]))
	
	def add_download_source(self, url, size, extract, start_offset = 0, type = None):
		"""Add a download source."""
		self.download_sources.append(DownloadSource(self, url, size, extract, start_offset, type))
	
	def set_arch(self, arch):
		self.os, self.machine = _split_arch(arch)
	arch = property(lambda self: _join_arch(self.os, self.machine), set_arch)
	
class Interface(object):
	"""An Interface represents some contract of behaviour.
	@ivar uri: the URI for this interface.
	@ivar stability_policy: user's configured policy.
	Implementations at this level or higher are preferred.
	Lower levels are used only if there is no other choice.
	"""
	__slots__ = ['uri', 'stability_policy', '_main_feed', 'extra_feeds']

	implementations = property(lambda self: self._main_feed.implementations)
	name = property(lambda self: self._main_feed.name)
	description = property(lambda self: self._main_feed.description)
	summary = property(lambda self: self._main_feed.summary)
	last_modified = property(lambda self: self._main_feed.last_modified)
	feeds = property(lambda self: self.extra_feeds + self._main_feed.feeds)
	metadata = property(lambda self: self._main_feed.metadata)

	last_checked = property(lambda self: self._main_feed.last_checked)

	def __init__(self, uri):
		assert uri
<<<<<<< HEAD
		if uri.startswith('http:') or os.path.isabs(uri):
=======
		if uri.startswith('http:') or uri.startswith('https:') or uri.startswith('/'):
>>>>>>> 2fce13a4
			self.uri = uri
		else:
			raise SafeException(_("Interface name '%s' doesn't start "
					    "with 'http:' or 'https:'") % uri)
		self.reset()

	def _get_feed_for(self):
		retval = {}
		for key in self._main_feed.feed_for:
			retval[key] = True
		return retval
	feed_for = property(_get_feed_for)	# Deprecated (used by 0publish)

	def reset(self):
		self.extra_feeds = []
		self._main_feed = _dummy_feed
		self.stability_policy = None

	def get_name(self):
		if self._main_feed is not _dummy_feed:
			return self._main_feed.get_name()
		return '(' + os.path.basename(self.uri) + ')'
	
	def __repr__(self):
		return _("<Interface %s>") % self.uri
	
	def set_stability_policy(self, new):
		assert new is None or isinstance(new, Stability)
		self.stability_policy = new
	
	def get_feed(self, url):
		for x in self.extra_feeds:
			if x.uri == url:
				return x
		return self._main_feed.get_feed(url)
	
	def get_metadata(self, uri, name):
		return self._main_feed.get_metadata(uri, name)

def _merge_attrs(attrs, item):
	"""Add each attribute of item to a copy of attrs and return the copy.
	@type attrs: {str: str}
	@type item: L{qdom.Element}
	@rtype: {str: str}
	"""
	new = attrs.copy()
	for a in item.attrs:
		new[str(a)] = item.attrs[a]
	return new

def _get_long(elem, attr_name):
	val = elem.getAttribute(attr_name)
	if val is not None:
		try:
			val = long(val)
		except ValueError, ex:
			raise SafeException(_("Invalid value for integer attribute '%(attribute_name)s': %(value)s") % {'attribute_name': attr_name, 'value': val})
	return val

class ZeroInstallFeed(object):
	"""A feed lists available implementations of an interface.
	@ivar url: the URL for this feed
	@ivar implementations: Implementations in this feed, indexed by ID
	@type implementations: {str: L{Implementation}}
	@ivar name: human-friendly name
	@ivar summary: short textual description
	@ivar description: long textual description
	@ivar last_modified: timestamp on signature
	@ivar last_checked: time feed was last successfully downloaded and updated
	@ivar feeds: list of <feed> elements in this feed
	@type feeds: [L{Feed}]
	@ivar feed_for: interfaces for which this could be a feed
	@type feed_for: set(str)
	@ivar metadata: extra elements we didn't understand
	"""
	# _main is deprecated
	__slots__ = ['url', 'implementations', 'name', 'description', 'summary',
		     'last_checked', 'last_modified', 'feeds', 'feed_for', 'metadata']

	def __init__(self, feed_element, local_path = None, distro = None):
		"""Create a feed object from a DOM.
		@param feed_element: the root element of a feed file
		@type feed_element: L{qdom.Element}
		@param local_path: the pathname of this local feed, or None for remote feeds
		@param distro: used to resolve distribution package references
		@type distro: L{distro.Distribution} or None"""
		assert feed_element
		self.implementations = {}
		self.name = None
		self.summary = None
		self.description = ""
		self.last_modified = None
		self.feeds = []
		self.feed_for = set()
		self.metadata = []
		self.last_checked = None

		assert feed_element.name in ('interface', 'feed'), "Root element should be <interface>, not %s" % feed_element
		assert feed_element.uri == XMLNS_IFACE, "Wrong namespace on root element: %s" % feed_element.uri

		main = feed_element.getAttribute('main')
		#if main: warn("Setting 'main' on the root element is deprecated. Put it on a <group> instead")

		if local_path:
			self.url = local_path
			local_dir = os.path.dirname(local_path)
		else:
			self.url = feed_element.getAttribute('uri')
			if not self.url:
				raise InvalidInterface(_("<interface> uri attribute missing"))
			local_dir = None	# Can't have relative paths

		min_injector_version = feed_element.getAttribute('min-injector-version')
		if min_injector_version:
			if parse_version(min_injector_version) > parse_version(version):
				raise InvalidInterface(_("This feed requires version %(min_version)s or later of "
							"Zero Install, but I am only version %(version)s. "
							"You can get a newer version from http://0install.net") %
							{'min_version': min_injector_version, 'version': version})

		for x in feed_element.childNodes:
			if x.uri != XMLNS_IFACE:
				self.metadata.append(x)
				continue
			if x.name == 'name':
				self.name = x.content
			elif x.name == 'description':
				self.description = x.content
			elif x.name == 'summary':
				self.summary = x.content
			elif x.name == 'feed-for':
				feed_iface = x.getAttribute('interface')
				if not feed_iface:
					raise InvalidInterface(_('Missing "interface" attribute in <feed-for>'))
				self.feed_for.add(feed_iface)
				# Bug report from a Debian/stable user that --feed gets the wrong value.
				# Can't reproduce (even in a Debian/stable chroot), but add some logging here
				# in case it happens again.
				debug(_("Is feed-for %s"), feed_iface)
			elif x.name == 'feed':
				feed_src = x.getAttribute('src')
				if not feed_src:
					raise InvalidInterface(_('Missing "src" attribute in <feed>'))
				if feed_src.startswith('http:') or feed_src.startswith('https:') or local_path:
					self.feeds.append(Feed(feed_src, x.getAttribute('arch'), False, langs = x.getAttribute('langs')))
				else:
					raise InvalidInterface(_("Invalid feed URL '%s'") % feed_src)
			else:
				self.metadata.append(x)

		if not self.name:
			raise InvalidInterface(_("Missing <name> in feed"))
		if not self.summary:
			raise InvalidInterface(_("Missing <summary> in feed"))

		package_impls = [0, []]		# Best score so far and packages with that score

		def process_group(group, group_attrs, base_depends, base_bindings):
			for item in group.childNodes:
				if item.uri != XMLNS_IFACE: continue

				if item.name not in ('group', 'implementation', 'package-implementation'):
					continue

				depends = base_depends[:]
				bindings = base_bindings[:]

				item_attrs = _merge_attrs(group_attrs, item)

				# We've found a group or implementation. Scan for dependencies
				# and bindings. Doing this here means that:
				# - We can share the code for groups and implementations here.
				# - The order doesn't matter, because these get processed first.
				# A side-effect is that the document root cannot contain
				# these.
				for child in item.childNodes:
					if child.uri != XMLNS_IFACE: continue
					if child.name == 'requires':
						dep = process_depends(child)
						depends.append(dep)
					elif child.name in binding_names:
						bindings.append(process_binding(child))

				if item.name == 'group':
					process_group(item, item_attrs, depends, bindings)
				elif item.name == 'implementation':
					process_impl(item, item_attrs, depends, bindings)
				elif item.name == 'package-implementation':
					distro_names = item_attrs.get('distributions', '')
					for distro_name in distro_names.split(' '):
						score = distro.get_score(distro_name)
						if score > package_impls[0]:
							package_impls[0] = score
							package_impls[1] = []
						if score == package_impls[0]:
							package_impls[1].append((item, item_attrs, depends))
				else:
					assert 0

		def process_impl(item, item_attrs, depends, bindings):
			id = item.getAttribute('id')
			if id is None:
				raise InvalidInterface(_("Missing 'id' attribute on %s") % item)
<<<<<<< HEAD
			if local_dir and (os.path.isabs(id) or id.startswith('.')):
				impl = self._get_impl(os.path.abspath(os.path.join(local_dir, id)))
=======
			local_path = item_attrs.get('local-path')
			if local_dir and local_path:
				impl = ZeroInstallImplementation(self, id, local_path)
			elif local_dir and (id.startswith('/') or id.startswith('.')):
				# For old feeds
				id = os.path.abspath(os.path.join(local_dir, id))
				impl = ZeroInstallImplementation(self, id, id)
>>>>>>> 2fce13a4
			else:
				impl = ZeroInstallImplementation(self, id, None)
				if '=' in id:
					# In older feeds, the ID was the (single) digest
					impl.digests.append(id)
			if id in self.implementations:
				warn(_("Duplicate ID '%s' in feed '%s'"), id, self)
			self.implementations[id] = impl

			impl.metadata = item_attrs
			try:
				version_mod = item_attrs.get('version-modifier', None)
				if version_mod:
					item_attrs['version'] += version_mod
					del item_attrs['version-modifier']
				version = item_attrs['version']
			except KeyError:
				raise InvalidInterface(_("Missing version attribute"))
			impl.version = parse_version(version)

			item_main = item_attrs.get('main', None)
			if item_main and item_main.startswith('/'):
				raise InvalidInterface(_("'main' attribute must be relative, but '%s' starts with '/'!") %
							item_main)
			impl.main = item_main

			impl.released = item_attrs.get('released', None)
			impl.langs = item_attrs.get('langs', None)

			size = item.getAttribute('size')
			if size:
				impl.size = long(size)
			impl.arch = item_attrs.get('arch', None)
			try:
				stability = stability_levels[str(item_attrs['stability'])]
			except KeyError:
				stab = str(item_attrs['stability'])
				if stab != stab.lower():
					raise InvalidInterface(_('Stability "%s" invalid - use lower case!') % item_attrs.stability)
				raise InvalidInterface(_('Stability "%s" invalid') % item_attrs['stability'])
			if stability >= preferred:
				raise InvalidInterface(_("Upstream can't set stability to preferred!"))
			impl.upstream_stability = stability

			impl.bindings = bindings
			impl.requires = depends

			for elem in item.childNodes:
				if elem.uri != XMLNS_IFACE: continue
				if elem.name == 'archive':
					url = elem.getAttribute('href')
					if not url:
						raise InvalidInterface(_("Missing href attribute on <archive>"))
					size = elem.getAttribute('size')
					if not size:
						raise InvalidInterface(_("Missing size attribute on <archive>"))
					impl.add_download_source(url = url, size = long(size),
							extract = elem.getAttribute('extract'),
							start_offset = _get_long(elem, 'start-offset'),
							type = elem.getAttribute('type'))
				elif elem.name == 'manifest-digest':
					for aname, avalue in elem.attrs.iteritems():
						if ' ' not in aname:
							impl.digests.append('%s=%s' % (aname, avalue))
				elif elem.name == 'recipe':
					recipe = Recipe()
					for recipe_step in elem.childNodes:
						if recipe_step.uri == XMLNS_IFACE and recipe_step.name == 'archive':
							url = recipe_step.getAttribute('href')
							if not url:
								raise InvalidInterface(_("Missing href attribute on <archive>"))
							size = recipe_step.getAttribute('size')
							if not size:
								raise InvalidInterface(_("Missing size attribute on <archive>"))
							recipe.steps.append(DownloadSource(None, url = url, size = long(size),
									extract = recipe_step.getAttribute('extract'),
									start_offset = _get_long(recipe_step, 'start-offset'),
									type = recipe_step.getAttribute('type')))
						else:
							info(_("Unknown step '%s' in recipe; skipping recipe"), recipe_step.name)
							break
					else:
						impl.download_sources.append(recipe)

		def process_native_impl(item, item_attrs, depends):
			package = item_attrs.get('package', None)
			if package is None:
				raise InvalidInterface(_("Missing 'package' attribute on %s") % item)

			def factory(id):
				assert id.startswith('package:')
				if id in self.implementations:
					warn(_("Duplicate ID '%s' for DistributionImplementation"), id)
				impl = DistributionImplementation(self, id)
				self.implementations[id] = impl

				impl.metadata = item_attrs

				item_main = item_attrs.get('main', None)
				if item_main and not item_main.startswith('/'):
					raise InvalidInterface(_("'main' attribute must be absolute, but '%s' doesn't start with '/'!") %
								item_main)
				impl.main = item_main
				impl.upstream_stability = packaged
				impl.requires = depends

				return impl

			distro.get_package_info(package, factory)
		
		root_attrs = {'stability': 'testing'}
		if main:
			root_attrs['main'] = main
		process_group(feed_element, root_attrs, [], [])

		for args in package_impls[1]:
			process_native_impl(*args)

	def get_name(self):
		return self.name or '(' + os.path.basename(self.url) + ')'
	
	def __repr__(self):
		return _("<Feed %s>") % self.url
	
	"""@deprecated"""
	def _get_impl(self, id):
		assert id not in self.implementations

		if id.startswith('.') or id.startswith('/'):
			id = os.path.abspath(os.path.join(self.url, id))
			local_path = id
			impl = ZeroInstallImplementation(self, id, local_path)
		else:
			impl = ZeroInstallImplementation(self, id, None)
			impl.digests.append(id)

		self.implementations[id] = impl
		return impl
	
	def set_stability_policy(self, new):
		assert new is None or isinstance(new, Stability)
		self.stability_policy = new
	
	def get_feed(self, url):
		for x in self.feeds:
			if x.uri == url:
				return x
		return None
	
	def add_metadata(self, elem):
		self.metadata.append(elem)
	
	def get_metadata(self, uri, name):
		"""Return a list of interface metadata elements with this name and namespace URI."""
		return [m for m in self.metadata if m.name == name and m.uri == uri]

class DummyFeed(object):
	"""Temporary class used during API transition."""
	last_modified = None
	name = '-'
	last_checked = property(lambda self: None)
	implementations = property(lambda self: {})
	feeds = property(lambda self: [])
	summary = property(lambda self: '-')
	description = property(lambda self: '')
	def get_name(self): return self.name
	def get_feed(self, url): return None
	def get_metadata(self, uri, name): return []
_dummy_feed = DummyFeed()

def unescape(uri):
	"""Convert each %20 to a space, etc.
	@rtype: str"""
	uri = uri.replace('#', '/')
	if '%' not in uri: return uri
	return re.sub('%[0-9a-fA-F][0-9a-fA-F]',
		lambda match: chr(int(match.group(0)[1:], 16)),
		uri).decode('utf-8')

def escape(uri):
	"""Convert each space to %20, etc
	@rtype: str"""
	return re.sub('[^-_.a-zA-Z0-9]',
		lambda match: '%%%02x' % ord(match.group(0)),
		uri.encode('utf-8'))

def _pretty_escape(uri):
	"""Convert each space to %20, etc
	: is preserved and / becomes #. This makes for nicer strings,
	and may replace L{escape} everywhere in future.
	@rtype: str"""
	return re.sub('[^-_.a-zA-Z0-9:/]',
		lambda match: '%%%02x' % ord(match.group(0)),
		uri.encode('utf-8')).replace('/', '#')

def canonical_iface_uri(uri):
	"""If uri is a relative path, convert to an absolute one.
	A "file:///foo" URI is converted to "/foo".
	Otherwise, return it unmodified.
	@rtype: str
	@raise SafeException: if uri isn't valid
	"""
	if uri.startswith('http://') or uri.startswith('https://'):
		if uri.count("/") < 3:
			raise SafeException(_("Missing / after hostname in URI '%s'") % uri)
		return uri
	elif uri.startswith('file:///'):
		return uri[7:]
	else:
		iface_uri = os.path.realpath(uri)
		if os.path.isfile(iface_uri):
			return iface_uri
	raise SafeException(_("Bad interface name '%(uri)s'.\n"
			"(doesn't start with 'http:', and "
			"doesn't exist as a local file '%(interface_uri)s' either)") %
			{'uri': uri, 'interface_uri': iface_uri})

_version_mod_to_value = {
	'pre': -2,
	'rc': -1,
	'': 0,
	'post': 1,
}

# Reverse mapping
_version_value_to_mod = {}
for x in _version_mod_to_value: _version_value_to_mod[_version_mod_to_value[x]] = x
del x

_version_re = re.compile('-([a-z]*)')

def parse_version(version_string):
	"""Convert a version string to an internal representation.
	The parsed format can be compared quickly using the standard Python functions.
	 - Version := DottedList ("-" Mod DottedList?)*
	 - DottedList := (Integer ("." Integer)*)
	@rtype: tuple (opaque)
	@raise SafeException: if the string isn't a valid version
	@since: 0.24 (moved from L{reader}, from where it is still available):"""
	if version_string is None: return None
	parts = _version_re.split(version_string)
	if parts[-1] == '':
		del parts[-1]	# Ends with a modifier
	else:
		parts.append('')
	if not parts:
		raise SafeException(_("Empty version string!"))
	l = len(parts)
	try:
		for x in range(0, l, 2):
			part = parts[x]
			if part:
				parts[x] = map(int, parts[x].split('.'))
			else:
				parts[x] = []	# (because ''.split('.') == [''], not [])
		for x in range(1, l, 2):
			parts[x] = _version_mod_to_value[parts[x]]
		return parts
	except ValueError, ex:
		raise SafeException(_("Invalid version format in '%(version_string)s': %(exception)s") % {'version_string': version_string, 'exception': ex})
	except KeyError, ex:
		raise SafeException(_("Invalid version modifier in '%(version_string)s': %(exception)s") % {'version_string': version_string, 'exception': ex})

def format_version(version):
	"""Format a parsed version for display. Undoes the effect of L{parse_version}.
	@see: L{Implementation.get_version}
	@rtype: str
	@since: 0.24"""
	version = version[:]
	l = len(version)
	for x in range(0, l, 2):
		version[x] = '.'.join(map(str, version[x]))
	for x in range(1, l, 2):
		version[x] = '-' + _version_value_to_mod[version[x]]
	if version[-1] == '-': del version[-1]
	return ''.join(version)
<|MERGE_RESOLUTION|>--- conflicted
+++ resolved
@@ -490,11 +490,7 @@
 
 	def __init__(self, uri):
 		assert uri
-<<<<<<< HEAD
-		if uri.startswith('http:') or os.path.isabs(uri):
-=======
 		if uri.startswith('http:') or uri.startswith('https:') or uri.startswith('/'):
->>>>>>> 2fce13a4
 			self.uri = uri
 		else:
 			raise SafeException(_("Interface name '%s' doesn't start "
@@ -698,10 +694,6 @@
 			id = item.getAttribute('id')
 			if id is None:
 				raise InvalidInterface(_("Missing 'id' attribute on %s") % item)
-<<<<<<< HEAD
-			if local_dir and (os.path.isabs(id) or id.startswith('.')):
-				impl = self._get_impl(os.path.abspath(os.path.join(local_dir, id)))
-=======
 			local_path = item_attrs.get('local-path')
 			if local_dir and local_path:
 				impl = ZeroInstallImplementation(self, id, local_path)
@@ -709,7 +701,6 @@
 				# For old feeds
 				id = os.path.abspath(os.path.join(local_dir, id))
 				impl = ZeroInstallImplementation(self, id, id)
->>>>>>> 2fce13a4
 			else:
 				impl = ZeroInstallImplementation(self, id, None)
 				if '=' in id:
