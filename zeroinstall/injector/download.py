"""
Handles URL downloads.

This is the low-level interface for downloading interfaces, implementations, icons, etc.

@see: L{fetch} higher-level API for downloads that uses this module
"""

# Copyright (C) 2009, Thomas Leonard
# See the README file for details, or visit http://0install.net.

import tempfile, os, sys, subprocess

if __name__ == '__main__':
	sys.path.insert(0, os.path.dirname(os.path.dirname(os.path.dirname(__file__))))

from zeroinstall import SafeException
from zeroinstall.support import tasks
from logging import info, debug
from zeroinstall import _

download_starting = "starting"	# Waiting for UI to start it
download_fetching = "fetching"	# In progress
download_complete = "complete"	# Downloaded and cached OK
download_failed = "failed"

RESULT_OK = 0
RESULT_FAILED = 1
RESULT_NOT_MODIFIED = 2

class DownloadError(SafeException):
	"""Download process failed."""
	pass

class DownloadAborted(DownloadError):
	"""Download aborted because of a call to L{Download.abort}"""
	def __init__(self, message):
		SafeException.__init__(self, message or _("Download aborted at user's request"))

class Download(object):
	"""A download of a single resource to a temporary file.
	@ivar url: the URL of the resource being fetched
	@type url: str
	@ivar tempfile: the file storing the downloaded data
	@type tempfile: file
	@ivar status: the status of the download
	@type status: (download_starting | download_fetching | download_failed | download_complete)
	@ivar errors: data received from the child's stderr
	@type errors: str
	@ivar expected_size: the expected final size of the file
	@type expected_size: int | None
	@ivar downloaded: triggered when the download ends (on success or failure)
	@type downloaded: L{tasks.Blocker}
	@ivar hint: hint passed by and for caller
	@type hint: object
	@ivar child: the child process
	@type child: subprocess.Popen
	@ivar aborted_by_user: whether anyone has called L{abort}
	@type aborted_by_user: bool
	@ivar unmodified: whether the resource was not modified since the modification_time given at construction
	@type unmodified: bool
	"""
	__slots__ = ['url', 'tempfile', 'status', 'errors', 'expected_size', 'downloaded',
		     'hint', 'child', '_final_total_size', 'aborted_by_user',
		     'modification_time', 'unmodified']

	def __init__(self, url, hint = None, modification_time = None):
		"""Create a new download object.
		@param url: the resource to download
		@param hint: object with which this download is associated (an optional hint for the GUI)
		@param modification_time: string with HTTP date that indicates last modification time.
		  The resource will not be downloaded if it was not modified since that date.
		@postcondition: L{status} == L{download_starting}."""
		self.url = url
		self.status = download_starting
		self.hint = hint
		self.aborted_by_user = False
		self.modification_time = modification_time
		self.unmodified = False

		self.tempfile = None		# Stream for result
		self.errors = None
		self.downloaded = None

		self.expected_size = None	# Final size (excluding skipped bytes)
		self._final_total_size = None	# Set when download is finished

		self.child = None
	
	def start(self):
		"""Create a temporary file and begin the download.
		@precondition: L{status} == L{download_starting}"""
		assert self.status == download_starting
		assert self.downloaded is None

		self.tempfile = tempfile.TemporaryFile(prefix = 'injector-dl-data-')

		task = tasks.Task(self._do_download(), "download " + self.url)
		self.downloaded = task.finished

	def _do_download(self):
		"""Will trigger L{downloaded} when done (on success or failure)."""
		self.errors = ''

		# Can't use fork here, because Windows doesn't have it
		assert self.child is None, self.child
		child_args = [sys.executable, '-u', __file__, self.url]
		if self.modification_time: child_args.append(self.modification_time)
		self.child = subprocess.Popen(child_args, stderr = subprocess.PIPE, stdout = self.tempfile)

		self.status = download_fetching

		# Wait for child to exit, collecting error output as we go

		while True:
			if os.name == "nt": yield None
			else: yield tasks.InputBlocker(self.child.stderr, "read data from " + self.url)

			data = os.read(self.child.stderr.fileno(), 100)
			if not data:
				break
			self.errors += data

		# Download is complete...

		assert self.status is download_fetching
		assert self.tempfile is not None
		assert self.child is not None

		status = self.child.wait()
		self.child = None

		errors = self.errors
		self.errors = None

		if status == RESULT_NOT_MODIFIED:
			debug("%s not modified", self.url)
			self.tempfile = None
			self.unmodified = True
			self.status = download_complete
			self._final_total_size = 0
			self.downloaded.trigger()
			return

		if status and not self.aborted_by_user and not errors:
			errors = _('Download process exited with error status '
					   'code %s') % hex(status)

		self._final_total_size = self.get_bytes_downloaded_so_far()

		stream = self.tempfile
		self.tempfile = None

		try:
			if self.aborted_by_user:
				raise DownloadAborted(errors)

			if errors:
				raise DownloadError(errors.strip())

			# Check that the download has the correct size, if we know what it should be.
			if self.expected_size is not None:
				size = os.fstat(stream.fileno()).st_size
				if size != self.expected_size:
					raise SafeException(_('Downloaded archive has incorrect size.\n'
							'URL: %(url)s\n'
							'Expected: %(expected_size)d bytes\n'
							'Received: %(size)d bytes') % {'url': self.url, 'expected_size': self.expected_size, 'size': size})
		except:
			self.status = download_failed
			_unused, ex, tb = sys.exc_info()
			self.downloaded.trigger(exception = (ex, tb))
		else:
			self.status = download_complete
			self.downloaded.trigger()
	
	def abort(self):
		"""Signal the current download to stop.
		@postcondition: L{aborted_by_user}"""
		if self.child is not None:
			info(_("Killing download process %s"), self.child.pid)
			import signal
			os.kill(self.child.pid, signal.SIGTERM)
			self.aborted_by_user = True
		else:
			self.status = download_failed

	def get_current_fraction(self):
		"""Returns the current fraction of this download that has been fetched (from 0 to 1),
		or None if the total size isn't known.
		@return: fraction downloaded
		@rtype: int | None"""
		if self.status is download_starting:
			return 0
		if self.tempfile is None:
			return 1
		if self.expected_size is None:
			return None		# Unknown
		current_size = self.get_bytes_downloaded_so_far()
		return float(current_size) / self.expected_size
	
	def get_bytes_downloaded_so_far(self):
		"""Get the download progress. Will be zero if the download has not yet started.
		@rtype: int"""
		if self.status is download_starting:
			return 0
		elif self.status is download_fetching:
			return os.fstat(self.tempfile.fileno()).st_size
		else:
			return self._final_total_size
	
	def __str__(self):
		return _("<Download from %s>") % self.url

if __name__ == '__main__':
	def _download_as_child(url, if_modified_since):
		from httplib import HTTPException
		from urllib2 import urlopen, Request, HTTPError, URLError
		try:
			#print "Child downloading", url
<<<<<<< HEAD
			if os.path.isabs(url):
				if not os.path.isfile(url):
					print >>sys.stderr, "File '%s' does not " \
						"exist!" % url
					return
				src = file(url)
			elif url.startswith('http:') or url.startswith('https:') or url.startswith('ftp:'):
=======
			if url.startswith('http:') or url.startswith('https:') or url.startswith('ftp:'):
>>>>>>> 2fce13a4
				req = Request(url)
				if url.startswith('http:') and if_modified_since:
					req.add_header('If-Modified-Since', if_modified_since)
				src = urlopen(req)
			else:
				raise Exception(_('Unsupported URL protocol in: %s') % url)

			try:
				sock = src.fp._sock
			except AttributeError:
				sock = src.fp.fp._sock	# Python 2.5 on FreeBSD
			while True:
				data = sock.recv(256)
				if not data: break
				os.write(1, data)

			sys.exit(RESULT_OK)
		except (HTTPError, URLError, HTTPException), ex:
			if isinstance(ex, HTTPError) and ex.code == 304: # Not modified
				sys.exit(RESULT_NOT_MODIFIED)
			print >>sys.stderr, "Error downloading '" + url + "': " + (str(ex) or str(ex.__class__.__name__))
			sys.exit(RESULT_FAILED)
	assert (len(sys.argv) == 2) or (len(sys.argv) == 3), "Usage: download URL [If-Modified-Since-Date], not %s" % sys.argv
	if len(sys.argv) >= 3:
		if_modified_since_date = sys.argv[2]
	else:
		if_modified_since_date = None
	_download_as_child(sys.argv[1], if_modified_since_date)<|MERGE_RESOLUTION|>--- conflicted
+++ resolved
@@ -218,17 +218,7 @@
 		from urllib2 import urlopen, Request, HTTPError, URLError
 		try:
 			#print "Child downloading", url
-<<<<<<< HEAD
-			if os.path.isabs(url):
-				if not os.path.isfile(url):
-					print >>sys.stderr, "File '%s' does not " \
-						"exist!" % url
-					return
-				src = file(url)
-			elif url.startswith('http:') or url.startswith('https:') or url.startswith('ftp:'):
-=======
 			if url.startswith('http:') or url.startswith('https:') or url.startswith('ftp:'):
->>>>>>> 2fce13a4
 				req = Request(url)
 				if url.startswith('http:') and if_modified_since:
 					req.add_header('If-Modified-Since', if_modified_since)
