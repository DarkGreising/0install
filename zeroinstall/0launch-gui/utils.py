--- conflicted
+++ resolved
@@ -8,11 +8,7 @@
 	if impl is None:
 		return ""
 	elif policy.get_cached(impl):
-<<<<<<< HEAD
-		if os.path.isabs(impl.id):
-=======
 		if impl.local_path:
->>>>>>> 2fce13a4
 			return _('(local)')
 		elif impl.id.startswith('package:'):
 			return _('(package)')
